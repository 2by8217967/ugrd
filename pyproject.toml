[build-system]
requires = ["setuptools>=61.0"]
build-backend = "setuptools.build_meta"

[project]
name = "ugrd"
version = "1.24.1"
authors = [
  { name="Desultory", email="dev@pyl.onl" },
]
description = "Microgram Ramdisk, a simple initramfs generator using TOML defitions."
readme = "readme.md"
requires-python = ">=3.11"
classifiers = [
    "Programming Language :: Python :: 3",
    "License :: OSI Approved :: GNU General Public License v2 (GPLv2)",
    "Operating System :: OS Independent",
]

dependencies = [
<<<<<<< HEAD
    "zenlib >= 2.2.1",
    "pycpio >= 1.2.1"
=======
    "zenlib >= 2.2.3",
    "pycpio >= 1.3.2"
>>>>>>> e519f9e4
]

[options]
include_package_data = true

[project.scripts]
ugrd = "ugrd.main:main"

[project.urls]
Homepage = "https://github.com/desultory/ugrd"
Issues = "https://github.com/desultory/ugrd/issues"<|MERGE_RESOLUTION|>--- conflicted
+++ resolved
@@ -18,13 +18,8 @@
 ]
 
 dependencies = [
-<<<<<<< HEAD
-    "zenlib >= 2.2.1",
-    "pycpio >= 1.2.1"
-=======
     "zenlib >= 2.2.3",
     "pycpio >= 1.3.2"
->>>>>>> e519f9e4
 ]
 
 [options]
